--- conflicted
+++ resolved
@@ -31,12 +31,9 @@
 [dependencies]
 image = "0.20.1"
 lcs-image-diff = "0.1.7"
-<<<<<<< HEAD
 piston_window = "0.85.0"
 piston2d-graphics = "0.28.0"
 piston = "0.39.0"
-=======
->>>>>>> d65df7cd
 
 [dev-dependencies]
 itertools = "0.8.0"