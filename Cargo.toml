[package]
name = "atari-emulator"
version = "0.1.0"
authors = ["domin"]
edition = "2018"

[dependencies]
<<<<<<< HEAD
image = "0.21.1"

[dev-dependencies]
=======
>>>>>>> afbb8316
itertools = "0.8.0"<|MERGE_RESOLUTION|>--- conflicted
+++ resolved
@@ -5,10 +5,7 @@
 edition = "2018"
 
 [dependencies]
-<<<<<<< HEAD
 image = "0.21.1"
 
 [dev-dependencies]
-=======
->>>>>>> afbb8316
 itertools = "0.8.0"